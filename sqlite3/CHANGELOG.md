<<<<<<< HEAD
## 2.0.0-dev

- __Breaking__: The WASM implementation no longer registers a default virtual
  file system. Instead, `registerVirtualFileSystem` needs to be used to add
  desired file system implementations.
- __Breaking__: Fix a typo, `CommmonSqlite3` is now called `CommonSqlite3`.
- __Breaking__: Introduce class modifiers on classes of this package that aren't
  meant to be extended or implemented by users.
=======
## 1.11.2

- Report correct column names for statements that have been re-compiled due to
  schema changes.
>>>>>>> a70af581

## 1.11.1

- Fix user-defined functions returning text not supporting multi-byte utf8
  characters.

## 1.11.0

- Add `WasmSqlite3.loadFromUrl` which uses a streaming `fetch()` request to
  load the sqlite3 WASM binary.
- Add `OpfsFileSystem`, a file system implementation for the WASM library that
  is based on the synchronous File System Access API.
- The WASM version of sqlite3 used by this library is now compiled with `-Oz`
  instead of `-Ofast`.

## 1.10.1

- Fix a regression introduced in 1.10.0 causing crashes when SQL statements
  containing non-ASCII characters are prepared.

## 1.10.0

- Rewrite the implementation to allow more code reuse between `dart:ffi` and
  the WASM-based web implementation.

## 1.9.3

- Provide more information about the source of sqlite exceptions.
- Fix prepared statements without parameters not being reused properly.

## 1.9.2

- Include parameters when throwing an exception in prepared statements.

## 1.9.1

- Change `Row.keys` and `Row.values` to return a list.

## 1.9.0

- Add an API for sqlite3's backup API via `Database.backup()`.
- Add an API to load extensions via `sqlite3.ensureExtensionLoaded`.

## 1.8.0

- Use a `Finalizer` to automatically dispose databases and statements. As
  finalizers in Dart aren't reliable, you should still make sure to call
  `dispose` manually after you're done with a database or a statement.
- Avoid using generative constructors on `@staticInterop` classes.

## 1.7.2

- Optimizations in the wasm-based file system.
- Fix the `mutex` parameter not doing anything in the FFI-based implementation.

## 1.7.1

- Allow binding `BigInt`s to statements and functions. They must still be
  representable as a 64-bit int, but this closes a compatibility gap between
  the web and the native implementations.
- Use ABI-specific integer types internally.

## 1.7.0

- Add support for application-defined window functions. To register a custom
  window function, implement `WindowFunction` and register your function with
  `database.registerAggregateFunction`.
- __Breaking__ (For the experimental `package:sqlite3/wasm.dart` library):
  - The IndexedDB implementation now stores data in 4k blocks instead of full files.
  - Removed `IndexedDbFileSystem.load`. Use `IndexedDbFileSystem.open` instead.
  - An `IndexedDbFileSystem` now stores all files, the concept of a persistence
    root has been removed.
    To access independent databases, use two `IndexedDbFileSystem`s with a different
    database name.

## 1.6.4

- Add `FileSystem.listFiles()` to list all files in a virtual WASM file system.

## 1.6.3

- Support running `sqlite3/wasm.dart` in web workers.

## 1.6.2

- Fix `CURRENT_TIMESTAMP` not working with the WebAssembly backend.

## 1.6.1

- Better support loading sqlite3 on Linux when using `sqlite3_flutter_libs`.

## 1.6.0

- Very experimental web support, based on compiling sqlite3 to web assembly
  with a custom file system implementation.

## 1.5.1

- Fix `checkNoTail` throwing for harmless whitespace or comments following a
  SQL statement.
- Fix a native null-pointer dereference when calling `prepare` with a statement
  exclusively containing whitespace or comments.
- Fix a potential out-of-bounds read when preparing statements.

## 1.5.0

- Add `prepareMultiple` method to prepare multiple statements from one SQL string.
- Add `selectMap` and `executeMap` on `PreparedStatement` to bind SQL parameters by
  their name instead of their index.
- Add support for custom collations with `createCollation`.

## 1.4.0

- Report writes on the database through the `Database.updates` stream
- Internal: Use `ffigen` to generate native bindings

## 1.3.1

- Fix a crash with common iOS and macOS configurations.
  The crash has been introduced in version 1.3.0, which should be avoided.
  Please consider adding `sqlite3: ^1.3.1` to your pubspec to avoid getting the
  broken version

## 1.3.0

- Add `Cursor.tableNames` and `Row.toTableColumnMap()` to obtain tables
  involved in a result set.
  Thanks to [@juancastillo0](https://github.com/juancastillo0)!

## 1.2.0

- Add the `selectCursor` API on `PreparedStatement` to step through a result set row by row.
- Report the causing SQL statement in exceptions
- Use a new Dart API to determine whether symbols are available

## 1.1.2

- Attempt opening sqlite3 from `DynamicLibrary.process()` on macOS

## 1.1.1

- Fix memory leak when preparing statements!
- Don't allow `execute` with arguments when the provided sql string contains
  more than one argument.

## 1.1.0

- Add optional parameters to `execute`.

## 1.0.1

- Don't throw when `PreparedStatement.execute` is used on a statement returning
  rows.

## 1.0.0

- Support version `1.0.0` of `package:ffi`

## 0.1.10-nullsafety.0

- Support version `0.3.0` of `package:ffi`
- Migrate library to support breaking ffi changes in Dart 2.13:
  - Use `Opaque` instead of empty structs
  - Use `Allocator` api

## 0.1.9-nullsafety.2

- Fix loading sqlite3 on iOS

## 0.1.9-nullsafety.1

- Migrate package to null safety

## 0.1.8

- Added the `mutex` parameter to control the serialization mode
  when opening databases.

## 0.1.7

- Expose the `sqlite3_temp_directory` global variable

## 0.1.6

- Expose underlying database and statement handles
- Support opening databases from uris

## 0.1.5

- Use `sqlite3_version` to determine if `sqlite3_prepare_v3` is available
  instead of catching an error.

## 0.1.4

- Use `sqlite3_prepare_v2` if `sqlite3_prepare_v3` is not available

## 0.1.3

- Lower minimum version requirement on `collection` to `^1.14.0`

## 0.1.2

- Enable extended result codes
- Expose raw rows from a `ResultSet`

## 0.1.1

- Expose the `ResultSet` class

## 0.1.0

- Initial version<|MERGE_RESOLUTION|>--- conflicted
+++ resolved
@@ -1,4 +1,3 @@
-<<<<<<< HEAD
 ## 2.0.0-dev
 
 - __Breaking__: The WASM implementation no longer registers a default virtual
@@ -7,12 +6,11 @@
 - __Breaking__: Fix a typo, `CommmonSqlite3` is now called `CommonSqlite3`.
 - __Breaking__: Introduce class modifiers on classes of this package that aren't
   meant to be extended or implemented by users.
-=======
+
 ## 1.11.2
 
 - Report correct column names for statements that have been re-compiled due to
   schema changes.
->>>>>>> a70af581
 
 ## 1.11.1
 
