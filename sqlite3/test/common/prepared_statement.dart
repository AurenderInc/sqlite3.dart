--- conflicted
+++ resolved
@@ -233,7 +233,6 @@
     opened.dispose();
   });
 
-<<<<<<< HEAD
   test('does not validate custom parameters', () {
     final opened = sqlite3.openInMemory();
     addTearDown(opened.dispose);
@@ -241,7 +240,9 @@
     final stmt = opened.prepare('SELECT ? AS r');
     expect(stmt.selectWith(StatementParameters.bindCustom((stmt) {})), [
       {'r': null}
-=======
+    ]);
+  });
+
   test('handles recompilations', () {
     final opened = sqlite3.openInMemory()
       ..execute('create table t (c1)')
@@ -257,7 +258,6 @@
 
     expect(stmt.select(), [
       {'c1': 1, 'c2': 2}
->>>>>>> a70af581
     ]);
   });
 
